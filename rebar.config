%%-*- mode: erlang -*-
{cover_enabled, true}.

{erl_opts, [debug_info, fail_on_warning,
            {platform_define, "^[0-9]+", namespaced_types},
            {parse_transform, lager_transform}]}.

{deps, [lager,
        recon,
        folsom,
        {jsx, "3.0.0"},
        {dns_erlang, "1.1.0"},
        iso8601,
        {nodefinder, "2.0.0"},
        {opentelemetry_api, "0.6.0"}
]}.

{profiles, [{test, [{deps, [proper]}]}]}.

{project_plugins, [rebar3_format]}.

{format, [
          {formatter, default_formatter},
          {files, [
                   "src/**/*.?rl", "include/**/*.?rl"
                  ]},
          {options, #{
             paper => 160,
             ribbon => 150,
             inline_attributes => none,
             inline_qualified_function_composition => true}
          }]
}.

{shell, [{apps, [erldns]},
         {config, "erldns.config"}]}.

<<<<<<< HEAD
{relx, [{release, {erldns, "1.0.1"},
=======
{relx, [{release, {erldns, "2.2.0"},
>>>>>>> 97d2b8ec
         [erldns]},

        {dev_mode, true},
        {include_erts, false},
        {sys_config, "erldns.config"},
        {overlay, [{copy, "priv/example.zone.json", "priv/example.zone.json"},
                   {copy, "priv/test.zones.json", "priv/test.zones.json"}]},

        {extended_start_script, true}]}.

%% This is a rebar3-ism
{overrides, [
    {override, dns_erlang,
        [
            {plugins,[
                {provider_asn1, "0.2.3"}
            ]},
            {provider_hooks, [
                {pre, [
                    {compile, {asn, compile}}
                ]},
                {post, [
                    {clean, {asn, clean}}
                ]}
            ]}
        ]
    }
]}.<|MERGE_RESOLUTION|>--- conflicted
+++ resolved
@@ -35,11 +35,7 @@
 {shell, [{apps, [erldns]},
          {config, "erldns.config"}]}.
 
-<<<<<<< HEAD
-{relx, [{release, {erldns, "1.0.1"},
-=======
 {relx, [{release, {erldns, "2.2.0"},
->>>>>>> 97d2b8ec
          [erldns]},
 
         {dev_mode, true},
